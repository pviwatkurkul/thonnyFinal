# -*- coding: utf-8 -*-

from distutils.version import StrictVersion
import importlib
from logging import exception, info, warning
import os.path
import sys
from tkinter import ttk, messagebox
import traceback

from thonny import ui_utils
from thonny.code import EditorNotebook
from thonny.common import Record, ToplevelCommand, UserError
from thonny.config import ConfigurationManager
from thonny.misc_utils import running_on_mac_os
from thonny.ui_utils import sequence_to_accelerator, AutomaticPanedWindow, AutomaticNotebook,\
    create_tooltip, get_current_notebook_tab_widget, select_sequence
import tkinter as tk
import tkinter.font as tk_font
import tkinter.messagebox as tk_messagebox
from thonny.running import Runner
import thonny.globals
import logging
from thonny.globals import register_runner, get_runner
from thonny.config_ui import ConfigurationDialog
import pkgutil
import configparser
import socket
import queue
from _thread import start_new_thread
import ast
<<<<<<< HEAD
#from thonny.exercise import init_exercise_system
=======
from thonny.exersys import init_exercise_system
>>>>>>> 431298f6

THONNY_PORT = 4957
SERVER_SUCCESS = "OK"

class Workbench(tk.Tk):
    """
    Thonny's main window and communication hub.
    
    Is responsible for:
    
        * creating the main window
        * maintaining layout (_init_containers)
        * loading plugins (_init_plugins, add_view, add_command)        
        * providing references to main components (editor_notebook and runner)
        * communication between other components (see event_generate and bind)
        * configuration services (get_option, set_option, add_defaults)
        * loading translations
        * maintaining fonts (get_font, increasing and decreasing font size)
    
    After workbench and plugins get loaded, 3 kinds of events start happening:
        
        * User events (keypresses, mouse clicks, menu selections, ...)
        * Virtual events (mostly via get_workbench().event_generate). These include:
          events reported via and dispatched by Tk event system;
          WorkbenchEvent-s, reported via and dispatched by enhanced get_workbench().event_generate.
        * Events from the background process (program output notifications, input requests,
          notifications about debugger's progress)
          
    """
    def __init__(self, server_socket=None):
        self.initializing = True
        
        tk.Tk.__init__(self)
        tk.Tk.report_callback_exception = self._on_tk_exception
        self._event_handlers = {}
        self._select_theme()
        self._editor_notebook = None
        thonny.globals.register_workbench(self)
        
        self._init_configuration()
        self._init_diagnostic_logging()
        self._init_fonts()
        self._init_window()
        self._images = set() # to avoid Python garbage collecting them
        self._init_menu()
        
        self.title("Thonny")
        self.bind("BackendMessage", self._update_title, True)
        
        self._init_containers()
        
        self._init_runner()
            
        self._init_commands()
        #init_exercise_system()
        self._load_plugins()
        
        self._update_toolbar()
        self._editor_notebook.load_startup_files()
        self._editor_notebook.focus_set()
        
        if server_socket is not None:
            self._init_server_loop(server_socket)
        
        self.initializing = False

        
    def _init_configuration(self):
        conf_filename = os.path.expanduser(os.path.join("~", ".thonny", "configuration.ini"))
        try: 
            self._configuration_manager = ConfigurationManager(conf_filename)
        except configparser.Error:
            if (os.path.exists(conf_filename) 
                and messagebox.askyesno("Problem", 
                    "Thonny's configuration file can't be read. It may be corrupt.\n\n"
                    + "Do you want to discard the file and open Thonny with default settings?")):
                os.remove(conf_filename)
                self._configuration_manager = ConfigurationManager(conf_filename)
            else:
                raise
                
        self._configuration_pages = {}

    
    def _init_diagnostic_logging(self):
        self.add_option("debug_mode", False)
        logging.basicConfig(format='%(levelname)s:%(message)s',
            level=logging.DEBUG if self.get_option("debug_mode") else logging.INFO)
    
    def _init_window(self):
        
        self.add_option("layout.zoomed", False)
        self.add_option("layout.top", 15)
        self.add_option("layout.left", 150)
        self.add_option("layout.width", 700)
        self.add_option("layout.height", 650)
        self.add_option("layout.w_width", 200)
        self.add_option("layout.e_width", 200)
        self.add_option("layout.s_height", 200)
        
        # I don't actually need saved options for Full screen/maximize view,
        # but it's easier to create menu items, if I use configuration manager's variables
        self.add_option("view.full_screen", False) # 
        self.set_option("view.full_screen", False) # Don't start up with fullscreen to avoid confusion
        self.add_option("view.maximize_view", False)
        self.set_option("view.maximize_view", False) # Don't start up with maximized view to avoid confusion
        
        
        self.geometry("{0}x{1}+{2}+{3}".format(self.get_option("layout.width"),
                                            self.get_option("layout.height"),
                                            self.get_option("layout.left"),
                                            self.get_option("layout.top")))
        
        if self.get_option("layout.zoomed"):
            ui_utils.set_zoomed(self, True)
        
        self.protocol("WM_DELETE_WINDOW", self._on_close)
        
        icon_file = os.path.join(self.get_package_dir(), "res", "thonny.ico")
        try:
            self.iconbitmap(icon_file, default=icon_file)
        except:
            try:
                # seems to work in mac
                self.iconbitmap(icon_file)
            except:
                pass # TODO: try to get working in Ubuntu  
        
        self.bind("<Configure>", self._on_configure, True)
        
    def _init_menu(self):
        self.option_add('*tearOff', tk.FALSE)
        self._menubar = tk.Menu(self)
        self["menu"] = self._menubar
        self._menus = {}
        self._menu_item_groups = {} # key is pair (menu_name, command_label)
        self._menu_item_testers = {} # key is pair (menu_name, command_label)
        
        # create standard menus in correct order
        self.get_menu("file", "File")
        self.get_menu("edit", "Edit")
        self.get_menu("view", "View")
        self.get_menu("run", "Run")
        self.get_menu("tools", "Tools")
        self.get_menu("help", "Help")
    
    def _load_plugins(self):
        import thonny.plugins
        
        for _, module_name, _ in pkgutil.iter_modules(thonny.plugins.__path__,
                                                       "thonny.plugins."):
            try:
                m = importlib.import_module(module_name)
                if hasattr(m, "load_plugin"):
                    m.load_plugin()
            except:
                exception("Failed loading plugin '" + module_name + "'")
    
                                
    def _init_fonts(self):
        self.add_option("view.io_font_family", 
                        "Courier" if running_on_mac_os() else "Courier New")
        
        default_editor_family = "Courier New"
        families = tk_font.families()
        if running_on_mac_os() and "Monaco" in families:
            default_editor_family = "Monaco"
        
        if "Consolas" in families:
            default_editor_family = "Consolas"
        
        self.add_option("view.editor_font_family", default_editor_family)
        self.add_option("view.editor_font_size", 
                        13 if running_on_mac_os() else 11)

        default_font = tk_font.nametofont("TkDefaultFont")

        self._fonts = {
            'IOFont' : tk_font.Font(family=self.get_option("view.io_font_family")),
            'EditorFont' : tk_font.Font(family=self.get_option("view.editor_font_family")),
            'BoldEditorFont' : tk_font.Font(family=self.get_option("view.editor_font_family"),
                                            weight="bold"),
            'TreeviewFont' : tk_font.Font(family=default_font.cget("family"),
                                          size=default_font.cget("size"))
        }
        
        self.update_fonts()
        
    def _init_runner(self):
        try:
            register_runner(Runner())
            get_runner().send_command(ToplevelCommand(command="Reset"))
        except:
            self.report_exception("Error when initializing backend")
    
    def _init_server_loop(self, server_socket):
        """Socket will listen requests from newer Thonny instances,
        which try to delegate opening files to older instance"""
        self._requests_from_socket = queue.Queue()
        
        def server_loop():
            while True:
                print("Waiting for next client")
                (client_socket, _) = server_socket.accept()
                try:
                    self._handle_socket_request(client_socket)
                except:
                    traceback.print_exc()
        
        start_new_thread(server_loop, ())
        self._poll_socket_requests()

    def _init_commands(self):
        
        self.add_command("exit", "file", "Exit",
            self.destroy, 
            default_sequence=select_sequence("<Alt-F4>", "<Command-q>"))
        
        
        self.add_command("show_options", "tools", "Options ...", self._cmd_show_options)
        self.createcommand("::tk::mac::ShowPreferences", self._cmd_show_options)
        
        self.add_command("increase_font_size", "view", "Increase font size",
            lambda: self._change_font_size(1),
            default_sequence=select_sequence("<Control-plus>", "<Command-Shift-plus>"),
            group=60)
                
        self.add_command("decrease_font_size", "view", "Decrease font size",
            lambda: self._change_font_size(-1),
            default_sequence=select_sequence("<Control-minus>", "<Command-minus>"),
            group=60)
        
        self.bind("<Control-MouseWheel>", self._cmd_zoom_with_mouse, True)
        
        self.add_command("focus_editor", "view", "Focus editor",
            self._cmd_focus_editor,
            default_sequence="<Alt-e>",
            group=70)
        
                
        self.add_command("focus_shell", "view", "Focus shell",
            self._cmd_focus_shell,
            default_sequence="<Alt-s>",
            group=70)
        
        
        self.add_option("general.expert_mode", False)
        if self.get_option("general.expert_mode"):
            
            self.add_command("toggle_maximize_view", "view", "Maximize view",
                self._cmd_toggle_maximize_view,
                flag_name="view.maximize_view",
                default_sequence=None,
                group=80)
            self.bind_class("TNotebook", "<Double-Button-1>", self._maximize_view, True)
            self.bind("<Escape>", self._unmaximize_view, True)
            
            if not running_on_mac_os():
                # TODO: approach working in Win/Linux doesn't work in mac as it should and only confuses
                self.add_command("toggle_maximize_view", "view", "Full screen",
                    self._cmd_toggle_full_screen,
                    flag_name="view.full_screen",
                    default_sequence=select_sequence("<F11>", "<Command-Shift-F>"),
                    group=80)
        
            
    def _init_containers(self):
        
        # Main frame functions as
        # - a backgroud behind padding of main_pw, without this OS X leaves white border
        # - a container to be hidden, when a view is maximized and restored when view is back home
        main_frame= ttk.Frame(self) # 
        self._main_frame = main_frame
        main_frame.grid(row=0, column=0, sticky=tk.NSEW)
        self.columnconfigure(0, weight=1)
        self.rowconfigure(0, weight=1)
        self._maximized_view = None
        
        self._toolbar = ttk.Frame(main_frame, padding=0) # TODO: height=30 ?
        self._toolbar.grid(column=0, row=0, sticky=tk.NSEW, padx=10, pady=(5,0))
        
        self.add_option("layout.main_pw_first_pane_size", 1/3)
        self.add_option("layout.main_pw_last_pane_size", 1/3)
        self._main_pw = AutomaticPanedWindow(main_frame, orient=tk.HORIZONTAL,
            first_pane_size=self.get_option("layout.main_pw_first_pane_size"),
            last_pane_size=self.get_option("layout.main_pw_last_pane_size")
        )
        
        self._main_pw.grid(column=0, row=1, sticky=tk.NSEW, padx=10, pady=10)
        main_frame.columnconfigure(0, weight=1)
        main_frame.rowconfigure(1, weight=1)
        
        self.add_option("layout.west_pw_first_pane_size", 1/3)
        self.add_option("layout.west_pw_last_pane_size", 1/3)
        self.add_option("layout.center_pw_first_pane_size", 1/3)
        self.add_option("layout.center_pw_last_pane_size", 1/3)
        self.add_option("layout.east_pw_first_pane_size", 1/3)
        self.add_option("layout.east_pw_last_pane_size", 1/3)
        
        self._west_pw = AutomaticPanedWindow(self._main_pw, 1, orient=tk.VERTICAL,
            first_pane_size=self.get_option("layout.west_pw_first_pane_size"),
            last_pane_size=self.get_option("layout.west_pw_last_pane_size")
        )
        self._center_pw = AutomaticPanedWindow(self._main_pw, 2, orient=tk.VERTICAL,
            first_pane_size=self.get_option("layout.center_pw_first_pane_size"),
            last_pane_size=self.get_option("layout.center_pw_last_pane_size")
        )
        self._east_pw = AutomaticPanedWindow(self._main_pw, 3, orient=tk.VERTICAL,
            first_pane_size=self.get_option("layout.east_pw_first_pane_size"),
            last_pane_size=self.get_option("layout.east_pw_last_pane_size")
        )
        
        self._view_records = {}
        self._view_notebooks = {
            'nw' : AutomaticNotebook(self._west_pw, 1),
            'w'  : AutomaticNotebook(self._west_pw, 2),
            'sw' : AutomaticNotebook(self._west_pw, 3),
            
            's'  : AutomaticNotebook(self._center_pw, 3),
            
            'ne' : AutomaticNotebook(self._east_pw, 1),
            'e'  : AutomaticNotebook(self._east_pw, 2),
            'se' : AutomaticNotebook(self._east_pw, 3),
        }

        self._editor_notebook = EditorNotebook(self._center_pw)
        self._editor_notebook.position_key = 1
        self._center_pw.insert("auto", self._editor_notebook)

    def _select_theme(self):
        style = ttk.Style()
        
        if 'xpnative' in style.theme_names():
            # in Win7 'xpnative' gives better scrollbars than 'vista'
            style.theme_use('xpnative') 
        elif 'vista' in style.theme_names():
            style.theme_use('vista')
        elif 'clam' in style.theme_names():
            style.theme_use('clam')

        
    def add_command(self, command_id, menu_name, command_label, handler,
                    tester=None,
                    default_sequence=None,
                    flag_name=None,
                    skip_sequence_binding=False,
                    accelerator=None,
                    group=99,
                    position_in_group="end",
                    image_filename=None,
                    include_in_toolbar=False):
        """Adds an item to specified menu.
        
        Args:
            menu_name: Name of the menu the command should appear in.
                Standard menu names are "file", "edit", "run", "view", "help" 
                (these menu names are not transalted, but labels are).
                If a menu with given name doesn't exist, then new menu is created
                (with label=name).
            command_label: Label for this command
            handler: Function to be called when the command is invoked. 
                Should be callable with one argument (the event or None).
            tester: Function to be called for determining if command is available or not.
                Should be callable with one argument (the event or None).
                Should return True or False.
                If None then command is assumed to be always available.
            default_sequence: Default shortcut (Tk style)
            flag_name: Used for toggle commands. Indicates the name of the boolean option.
            group: Used for grouping related commands together. Value should be int. 
                Groups with smaller numbers appear before.
        
        Returns:
            None
        """     
        
        def dispatch(event=None):
            if not tester or tester():
                denied = False
                handler()
            else:
                denied = True
                info("Command '" + command_id + "' execution denied")
                self.bell()
                
            self.event_generate("Command", command_id=command_id, denied=denied)
        
        sequence_option_name = "shortcuts." + command_id
        self.add_option(sequence_option_name, default_sequence)
        sequence = self.get_option(sequence_option_name) 
        
        if sequence and not skip_sequence_binding:
            self.bind_all(sequence, dispatch, True)
        
        
        def dispatch_from_menu():
            # I don't like that Tk menu toggles checbutton variable
            # automatically before calling the handler.
            # So I revert the toggle before calling the actual handler.
            # This way the handler doesn't have to worry whether it
            # needs to toggle the variable or not, and it can choose to 
            # decline the toggle.
            if flag_name is not None:
                var = self.get_variable(flag_name)
                var.set(not var.get())
                
            dispatch(None)
        
        if image_filename:
            image = self.get_image(image_filename)
        else:
            image = None
        
        if not accelerator and sequence:
            accelerator = sequence_to_accelerator(sequence)
            
        menu = self.get_menu(menu_name)
        menu.insert(
            self._find_location_for_menu_item(menu_name, command_label, group, position_in_group),
            "checkbutton" if flag_name else "command",
            label=command_label,
            accelerator=accelerator,
            image=image,
            compound=tk.LEFT,
            variable=self.get_variable(flag_name) if flag_name else None,
            command=dispatch_from_menu)
        
        # remember the details that can't be stored in Tkinter objects
        self._menu_item_groups[(menu_name, command_label)] = group
        self._menu_item_testers[(menu_name, command_label)] = tester
        
        if include_in_toolbar:
            toolbar_group = self._get_menu_index(menu) * 100 + group
            self._add_toolbar_button(image, command_label, accelerator, handler, tester,
                toolbar_group)
        
    
    def add_view(self, class_, label, default_location,
                visible_by_default=False,
                default_position_key=None):
        """Adds item to "View" menu for showing/hiding given view. 
        
        Args:
            view_class: Class or constructor for view. Should be callable with single
                argument (the master of the view)
            label: Label of the view tab
            location: Location descriptor. Can be "nw", "sw", "s", "se", "ne"
        
        Returns: None        
        """
        view_id = class_.__name__
        if default_position_key == None:
            default_position_key = label
        
        self.add_option("view." + view_id + ".visible" , visible_by_default)
        self.add_option("view." + view_id + ".location", default_location)
        self.add_option("view." + view_id + ".position_key", default_position_key)
        
        self._view_records[view_id] = {
            "class" : class_,
            "label" : label,
            "location" : self.get_option("view." + view_id + ".location"),
            "position_key" : self.get_option("view." + view_id + ".position_key")
        }
        
        visibility_flag = self.get_variable("view." + view_id + ".visible")
        
        # handler
        def toggle_view_visibility():
            if visibility_flag.get():
                self.hide_view(view_id)
            else:
                self.show_view(view_id, True)
        
        self.add_command("toggle_" + view_id,
            menu_name="view",
            command_label=label,
            handler=toggle_view_visibility,
            flag_name="view." + view_id + ".visible",
            group=10,
            position_in_group="aplhabetic")
        
        if visibility_flag.get():
            self.show_view(view_id, False)
    
    def add_configuration_page(self, title, page_class):
        self._configuration_pages[title] = page_class
        
    def get_option(self, name):
        return self._configuration_manager.get_option(name)
    
    def set_option(self, name, value, save_now=True):
        self._configuration_manager.set_option(name, value, save_now)
        
    def add_option(self, name, default_value):
        """Registers a new option.
        
        If the name contains a period, then the part left to the (first) period
        will become the section of the option and rest will become name under that 
        section.
        
        If the name doesn't contain a period, then it will be added under section 
        "general".
         
        Don't confuse this method with Tkinter's option_add!
        """
        self._configuration_manager.add_option(name, default_value)
    
    def get_variable(self, name):
        return self._configuration_manager.get_variable(name)
    
    def get_font(self, name):
        """
        Supported names are EditorFont and BoldEditorFont
        """
        return self._fonts[name]
    
    
    def get_menu(self, name, label=None):
        """Gives the menu with given name. Creates if not created yet.
        
        Args:
            name: meant to be used as not translatable menu name
            label: translated label, used only when menu with given name doesn't exist yet
        """
        if name not in self._menus:
            menu = tk.Menu(self._menubar)
            menu["postcommand"] = lambda: self._update_menu(menu, name)
            self._menubar.add_cascade(label=label if label else name, menu=menu)
            
            self._menus[name] = menu
            if label:
                self._menus[label] = menu
                
        return self._menus[name]
    
    def get_view(self, view_id, create=True):
        if "instance" not in self._view_records[view_id]:
            if not create:
                return None
            
            class_ = self._view_records[view_id]["class"]
            location = self._view_records[view_id]["location"]
            master = self._view_notebooks[location]
            
            # create the view
            view = class_(self) # View's master is workbench to allow making it maximized
            view.position_key = self._view_records[view_id]["position_key"]
            self._view_records[view_id]["instance"] = view

            # create the view home_widget to be added into notebook
            view.home_widget = ttk.Frame(master) 
            view.home_widget.columnconfigure(0, weight=1)
            view.home_widget.rowconfigure(0, weight=1)
            view.home_widget.maximizable_widget = view
            
            # initially the view will be in it's home_widget
            view.grid(row=0, column=0, sticky=tk.NSEW, in_=view.home_widget)
            
            
        return self._view_records[view_id]["instance"]
    
    def get_current_editor(self):
        return self._editor_notebook.get_current_editor()
    
    def get_editor_notebook(self):
        return self._editor_notebook
    
    def get_package_dir(self):
        """Returns thonny package directory"""
        return os.path.dirname(sys.modules["thonny"].__file__)
    
    def get_image(self, filename_in_res_folder, tk_name=None):
        img = tk.PhotoImage(tk_name, 
                            file=os.path.join(self.get_package_dir(),
                                              "res",
                                              filename_in_res_folder)
                            )
        self._images.add(img)
        return img
                      
    def show_view(self, view_id, set_focus=True):
        """View must be already registered.
        
        Args:
            view_id: View class name 
            without package name (eg. 'ShellView') """

        # NB! Don't forget that view.home_widget is added to notebook, not view directly
        # get or create
        view = self.get_view(view_id)
        notebook = view.home_widget.master
        
        if hasattr(view, "before_show") and view.before_show() == False:
            return False
            
        if not view.winfo_ismapped():
            notebook.insert("auto", view.home_widget, text=self._view_records[view_id]["label"])
        
        # switch to the tab
        notebook.select(view.home_widget)
        
        # add focus
        if set_focus:
            view.focus_set()
        
        self.set_option("view." + view_id + ".visible", True)
        self.event_generate("ShowView", view=view, view_id=view_id)
    
    def hide_view(self, view_id):
        # NB! Don't forget that view.home_widget is added to notebook, not view directly
        
        if "instance" in self._view_records[view_id]:
            # TODO: handle the case, when view is maximized
            view = self._view_records[view_id]["instance"]
            
            if hasattr(view, "before_hide") and view.before_hide() == False:
                return False
            
            view.home_widget.master.forget(view.home_widget)
            
            self.set_option("view." + view_id + ".visible", False)
            
            self.event_generate("HideView", view=view, view_id=view_id)

        

    def event_generate(self, sequence, **kwargs):
        """Uses custom event handling when sequence doesn't start with <.
        In this case arbitrary attributes can be added to the event.
        Otherwise forwards the call to Tk's event_generate"""
        if sequence.startswith("<"):
            tk.Tk.event_generate(self, sequence, **kwargs)
        else:
            if sequence in self._event_handlers:
                for handler in self._event_handlers[sequence]:
                    try:
                        # Yes, I'm creating separate event object for each handler
                        # so that they can't misuse the mutabilty
                        event = WorkbenchEvent(sequence, **kwargs)
                        handler(event)
                    except:
                        self.report_exception("Problem when handling '" + sequence + "'")
                
    def bind(self, sequence, func, add=None):
        """Uses custom event handling when sequence doesn't start with <.
        Otherwise forwards the call to Tk's bind"""
        
        if not add:
            warning("Workbench.bind({}, ..., add={}) -- did you really want to replace existing bindings?".format(sequence, add))
        
        if sequence.startswith("<"):
            tk.Tk.bind(self, sequence, func, add)
        else:
            if sequence not in self._event_handlers or not add:
                self._event_handlers[sequence] = set()
                
            self._event_handlers[sequence].add(func)

    def unbind(self, sequence, funcid=None):
        if sequence.startswith("<"):
            tk.Tk.unbind(self, sequence, funcid=funcid)
        else:
            if (sequence in self._event_handlers 
                and funcid in self._event_handlers[sequence]):
                self._event_handlers[sequence].remove(funcid)
                

    def get_version(self):
        try:
            with open(os.path.join(self.get_package_dir(), "VERSION"), encoding="ASCII") as fp:
                version_str = fp.read().strip()
            return StrictVersion(version_str)
        except:
            return StrictVersion("0.0")
      
    
    def in_heap_mode(self):
        # TODO: add a separate command for enabling the heap mode 
        # untie the mode from HeapView
        
        return (self._configuration_manager.has_option("view.HeapView.visible")
            and self.get_option("view.HeapView.visible"))
    
    def update_fonts(self):
        editor_font_size = self.get_option("view.editor_font_size")
        editor_font_family = self.get_option("view.editor_font_family")
        io_font_family = self.get_option("view.io_font_family")
        
        self.get_font("IOFont").configure(family=io_font_family,
                                          size=min(editor_font_size - 2,
                                                   int(editor_font_size * 0.8 + 3)))
        self.get_font("EditorFont").configure(family=editor_font_family,
                                              size=editor_font_size)
        self.get_font("BoldEditorFont").configure(family=editor_font_family,
                                                  size=editor_font_size)
        
        
        style = ttk.Style()
        if running_on_mac_os():
            treeview_font_size = int(editor_font_size * 0.7 + 4)
            rowheight = int(treeview_font_size*1.2 + 4 )
        else:
            treeview_font_size = int(editor_font_size * 0.7 + 2)
            rowheight = int(treeview_font_size * 2.0 + 6)
            
        self.get_font("TreeviewFont").configure(size=treeview_font_size)
        style.configure("Treeview", rowheight=rowheight)
        
        if self._editor_notebook is not None:
            self._editor_notebook.update_appearance()
        
    
    def _get_menu_index(self, menu):
        for i in range(len(self._menubar.winfo_children())):
            if menu == self._menubar.winfo_children()[i]:
                return i
        else:
            return None
    
    def _add_toolbar_button(self, image, command_label, accelerator, handler, 
                            tester, toolbar_group):
        
        slaves = self._toolbar.grid_slaves(0, toolbar_group)
        if len(slaves) == 0:
            group_frame = ttk.Frame(self._toolbar)
            group_frame.grid(row=0, column=toolbar_group, padx=(0, 10))
        else:
            group_frame = slaves[0]
        
        button = ttk.Button(group_frame, 
                         command=handler, 
                         image=image, 
                         style="Toolbutton", # TODO: does this cause problems in some Macs?
                         state=tk.NORMAL
                         )
        button.pack(side=tk.LEFT)
        button.tester = tester 
        create_tooltip(button, command_label 
                       + (" (" + accelerator + ")" if accelerator else ""))
        
    def _update_toolbar(self):
        for group_frame in self._toolbar.grid_slaves(0):
            for button in group_frame.pack_slaves():
                if button.tester and not button.tester():
                    button["state"] = tk.DISABLED
                else:
                    button["state"] = tk.NORMAL
        
        self.after(300, self._update_toolbar)
            
    
    def _cmd_zoom_with_mouse(self, event):
        if event.delta > 0:
            self._change_font_size(1)
        else:
            self._change_font_size(-1)
    
    def _change_font_size(self, delta):
        
        if delta != 0:
            editor_font_size = self.get_option("view.editor_font_size")
            editor_font_size += delta
            self.set_option("view.editor_font_size", editor_font_size)
            self.update_fonts()
        
        
    
    def _check_update_window_width(self, delta):
        if not ui_utils.get_zoomed(self):
            self.update_idletasks()
            # TODO: shift to left if right edge goes away from screen
            # TODO: check with screen width
            new_geometry = "{0}x{1}+{2}+{3}".format(self.winfo_width() + delta,
                                                   self.winfo_height(),
                                                   self.winfo_x(), self.winfo_y())
            
            self.geometry(new_geometry)
            
    
    def _maximize_view(self, event=None):
        if self._maximized_view is not None:
            return
        
        # find the widget that can be relocated
        widget = self.focus_get()
        if isinstance(widget, EditorNotebook) or isinstance(widget, AutomaticNotebook):
            current_tab = get_current_notebook_tab_widget(widget)
            if current_tab is None:
                return
            
            if not hasattr(current_tab, "maximizable_widget"):
                return
            
            widget = current_tab.maximizable_widget
        
        while widget is not None:
            if hasattr(widget, "home_widget"):
                # if widget is view, then widget.master is workbench
                widget.grid(row=0, column=0, sticky=tk.NSEW, in_=widget.master)
                # hide main_frame
                self._main_frame.grid_forget()
                self._maximized_view = widget
                self.get_variable("view.maximize_view").set(True)
                break
            else:
                widget = widget.master
    
    def _unmaximize_view(self, event=None):
        if self._maximized_view is None:
            return
        
        # restore main_frame
        self._main_frame.grid(row=0, column=0, sticky=tk.NSEW, in_=self)
        # put the maximized view back to its home_widget
        self._maximized_view.grid(row=0, column=0, sticky=tk.NSEW, in_=self._maximized_view.home_widget)
        self._maximized_view = None
        self.get_variable("view.maximize_view").set(False)
    
    def _cmd_show_options(self):
        dlg = ConfigurationDialog(self, self._configuration_pages)
        dlg.focus_set()
        dlg.transient(self)
        dlg.grab_set()
        self.wait_window(dlg)
    
    def _cmd_focus_editor(self):
        self._editor_notebook.focus_set()
    
    def _cmd_focus_shell(self):
        self.show_view("ShellView", True)
    
    def _cmd_toggle_full_screen(self):
        var = self.get_variable("view.full_screen")
        var.set(not var.get())
        self.attributes("-fullscreen", var.get())
    
    def _cmd_toggle_maximize_view(self):
        if self._maximized_view is not None:
            self._unmaximize_view()
        else:
            self._maximize_view()
            
            
    
    def _update_menu(self, menu, menu_name):
        if menu.index("end") == None:
            return
        
        for i in range(menu.index("end")+1):
            item_data = menu.entryconfigure(i)
            if "label" in item_data:
                command_label = menu.entrycget(i, "label")
                tester = self._menu_item_testers[(menu_name, command_label)]

                if tester and not tester():
                    menu.entryconfigure(i, state=tk.DISABLED)
                else:
                    menu.entryconfigure(i, state=tk.ACTIVE)   
                    
                    
        
    
    def _find_location_for_menu_item(self, menu_name, command_label, group,
            position_in_group="end"):        
        
        menu = self.get_menu(menu_name)
        
        if menu.index("end") == None: # menu is empty
            return "end"
        
        this_group_exists = False
        for i in range(0, menu.index("end")+1):
            data = menu.entryconfigure(i)
            if "label" in data:
                # it's a command, not separator
                sibling_label = menu.entrycget(i, "label")
                sibling_group = self._menu_item_groups[(menu_name, sibling_label)]

                if sibling_group == group:
                    this_group_exists = True
                    if position_in_group == "aplhabetic" and sibling_label > command_label:
                        return i
                    
                if sibling_group > group:
                    assert not this_group_exists # otherwise we would have found the ending separator
                    menu.insert_separator(i)
                    return i
            else:
                # We found a separator
                if this_group_exists: 
                    # it must be the ending separator for this group
                    return i
                
        else:
            # no group was bigger, ie. this should go to the end
            if not this_group_exists:
                menu.add_separator()
                
            return "end"

    def _handle_socket_request(self, client_socket):
        """runs in separate thread"""
        # read the request
        data = bytes()
        while True:
            new_data = client_socket.recv(1024)
            if len(new_data) > 0:
                data += new_data
            else:
                break
        
        self._requests_from_socket.put(data)
        
        # respond OK
        client_socket.sendall(SERVER_SUCCESS.encode(encoding='utf-8'))
        client_socket.shutdown(socket.SHUT_WR)
        print("AFTER NEW REQUEST", client_socket)
    
    def _poll_socket_requests(self):
        """runs in gui thread"""
        try:
            while not self._requests_from_socket.empty():
                data = self._requests_from_socket.get()
                args = ast.literal_eval(data.decode("UTF-8"))
                assert isinstance(args, list)
                for filename in args:
                    if os.path.exists(filename):
                        self._editor_notebook.show_file(filename)
                        
                self.become_topmost_window()
        finally:
            self.after(50, self._poll_socket_requests)

    def _on_close(self):
        if not self._editor_notebook.check_allow_closing():
            return
        
        try:
            self._save_layout()
            #ui_utils.delete_images()
            self.event_generate("WorkbenchClose")
        except:
            self.report_exception()

        self.destroy()
    
    def _on_configure(self, event):
        # called when window is moved or resized
        if (hasattr(self, "_maximized_view") # configure may happen before the attribute is defined 
            and self._maximized_view):
            # grid again, otherwise it acts weird
            self._maximized_view.grid(row=0, column=0, sticky=tk.NSEW, in_=self._maximized_view.master)
    
    def _on_tk_exception(self, exc, val, tb):
        # copied from tkinter.Tk.report_callback_exception with modifications
        # see http://bugs.python.org/issue22384
        sys.last_type = exc
        sys.last_value = val
        sys.last_traceback = tb
        self.report_exception()
    
    def report_exception(self, title="Internal error"):
        exception(title)
        if tk._default_root:
            (typ, value, _) = sys.exc_info()
            if issubclass(typ, UserError):
                msg = str(value)
            else:
                msg = traceback.format_exc()
            tk_messagebox.showerror(title, msg)
    
        
    def _save_layout(self):
        self.update_idletasks()
        
        self.set_option("layout.zoomed", ui_utils.get_zoomed(self), False)
        
        # each AutomaticPanedWindow remember it's splits for both 2 and 3 panes
        self.set_option("layout.main_pw_first_pane_size", self._main_pw.first_pane_size)
        self.set_option("layout.main_pw_last_pane_size", self._main_pw.last_pane_size)
        self.set_option("layout.east_pw_first_pane_size", self._east_pw.first_pane_size)
        self.set_option("layout.east_pw_last_pane_size", self._east_pw.last_pane_size)
        self.set_option("layout.center_pw_last_pane_size", self._center_pw.last_pane_size)
        self.set_option("layout.west_pw_first_pane_size", self._west_pw.first_pane_size)
        self.set_option("layout.west_pw_last_pane_size", self._west_pw.last_pane_size)
                
        if not ui_utils.get_zoomed(self):
            self.set_option("layout.top", self.winfo_y(), False)
            self.set_option("layout.left", self.winfo_x(), False)
            self.set_option("layout.width", self.winfo_width(), False)
            self.set_option("layout.height", self.winfo_height(), False)
        
        self._configuration_manager.save()
    
    #def focus_set(self):
    #    tk.Tk.focus_set(self)
    #    self._editor_notebook.focus_set()
    
    def _update_title(self, event):
        self.title("Thonny  -  Python {1}.{2}.{3}  -  {0}".format(self._runner.get_cwd(), *sys.version_info))
    
    def become_topmost_window(self):
        self.deiconify()
        self.attributes('-topmost', True)
        self.after_idle(self.attributes, '-topmost', False)
        self.focus_set()
        self.lift()
    

class WorkbenchEvent(Record):
    def __init__(self, sequence, **kwargs):
        Record.__init__(self, **kwargs)
        self.sequence = sequence
<|MERGE_RESOLUTION|>--- conflicted
+++ resolved
@@ -29,11 +29,7 @@
 import queue
 from _thread import start_new_thread
 import ast
-<<<<<<< HEAD
-#from thonny.exercise import init_exercise_system
-=======
 from thonny.exersys import init_exercise_system
->>>>>>> 431298f6
 
 THONNY_PORT = 4957
 SERVER_SUCCESS = "OK"
@@ -88,7 +84,7 @@
         self._init_runner()
             
         self._init_commands()
-        #init_exercise_system()
+        init_exercise_system()
         self._load_plugins()
         
         self._update_toolbar()
